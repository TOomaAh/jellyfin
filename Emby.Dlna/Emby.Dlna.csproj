--- conflicted
+++ resolved
@@ -20,11 +20,7 @@
     <TargetFramework>netstandard2.1</TargetFramework>
     <GenerateAssemblyInfo>false</GenerateAssemblyInfo>
     <GenerateDocumentationFile>true</GenerateDocumentationFile>
-<<<<<<< HEAD
-    <TreatWarningsAsErrors Condition=" '$(Configuration)' == 'Release'">true</TreatWarningsAsErrors>
-=======
     <TreatWarningsAsErrors>true</TreatWarningsAsErrors>
->>>>>>> ec3104d2
   </PropertyGroup>
 
   <!-- Code Analyzers-->
