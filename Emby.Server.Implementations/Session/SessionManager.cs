#nullable disable

#pragma warning disable CS1591

using System;
using System.Collections.Concurrent;
using System.Collections.Generic;
using System.Globalization;
using System.Linq;
using System.Threading;
using System.Threading.Tasks;
using Jellyfin.Data.Entities;
using Jellyfin.Data.Entities.Security;
using Jellyfin.Data.Enums;
using Jellyfin.Data.Events;
using Jellyfin.Data.Queries;
using MediaBrowser.Common.Events;
using MediaBrowser.Common.Extensions;
using MediaBrowser.Controller;
using MediaBrowser.Controller.Authentication;
using MediaBrowser.Controller.Devices;
using MediaBrowser.Controller.Drawing;
using MediaBrowser.Controller.Dto;
using MediaBrowser.Controller.Entities;
using MediaBrowser.Controller.Events;
using MediaBrowser.Controller.Events.Session;
using MediaBrowser.Controller.Library;
using MediaBrowser.Controller.Net;
using MediaBrowser.Controller.Session;
using MediaBrowser.Model.Dto;
using MediaBrowser.Model.Entities;
using MediaBrowser.Model.Library;
using MediaBrowser.Model.Querying;
using MediaBrowser.Model.Session;
using MediaBrowser.Model.SyncPlay;
using Microsoft.EntityFrameworkCore;
using Microsoft.Extensions.Logging;
using Episode = MediaBrowser.Controller.Entities.TV.Episode;

namespace Emby.Server.Implementations.Session
{
    /// <summary>
    /// Class SessionManager.
    /// </summary>
    public class SessionManager : ISessionManager, IDisposable
    {
        private readonly IUserDataManager _userDataManager;
        private readonly ILogger<SessionManager> _logger;
        private readonly IEventManager _eventManager;
        private readonly ILibraryManager _libraryManager;
        private readonly IUserManager _userManager;
        private readonly IMusicManager _musicManager;
        private readonly IDtoService _dtoService;
        private readonly IImageProcessor _imageProcessor;
        private readonly IMediaSourceManager _mediaSourceManager;
        private readonly IServerApplicationHost _appHost;
        private readonly IDeviceManager _deviceManager;

        /// <summary>
        /// The active connections.
        /// </summary>
        private readonly ConcurrentDictionary<string, SessionInfo> _activeConnections = new (StringComparer.OrdinalIgnoreCase);

        private Timer _idleTimer;

        private DtoOptions _itemInfoDtoOptions;
        private bool _disposed = false;

        public SessionManager(
            ILogger<SessionManager> logger,
            IEventManager eventManager,
            IUserDataManager userDataManager,
            ILibraryManager libraryManager,
            IUserManager userManager,
            IMusicManager musicManager,
            IDtoService dtoService,
            IImageProcessor imageProcessor,
            IServerApplicationHost appHost,
            IDeviceManager deviceManager,
            IMediaSourceManager mediaSourceManager)
        {
            _logger = logger;
            _eventManager = eventManager;
            _userDataManager = userDataManager;
            _libraryManager = libraryManager;
            _userManager = userManager;
            _musicManager = musicManager;
            _dtoService = dtoService;
            _imageProcessor = imageProcessor;
            _appHost = appHost;
            _deviceManager = deviceManager;
            _mediaSourceManager = mediaSourceManager;

            _deviceManager.DeviceOptionsUpdated += OnDeviceManagerDeviceOptionsUpdated;
        }

        /// <inheritdoc />
        public event EventHandler<GenericEventArgs<AuthenticationRequest>> AuthenticationFailed;

        /// <inheritdoc />
        public event EventHandler<GenericEventArgs<AuthenticationResult>> AuthenticationSucceeded;

        /// <summary>
        /// Occurs when playback has started.
        /// </summary>
        public event EventHandler<PlaybackProgressEventArgs> PlaybackStart;

        /// <summary>
        /// Occurs when playback has progressed.
        /// </summary>
        public event EventHandler<PlaybackProgressEventArgs> PlaybackProgress;

        /// <summary>
        /// Occurs when playback has stopped.
        /// </summary>
        public event EventHandler<PlaybackStopEventArgs> PlaybackStopped;

        /// <inheritdoc />
        public event EventHandler<SessionEventArgs> SessionStarted;

        /// <inheritdoc />
        public event EventHandler<SessionEventArgs> CapabilitiesChanged;

        /// <inheritdoc />
        public event EventHandler<SessionEventArgs> SessionEnded;

        /// <inheritdoc />
        public event EventHandler<SessionEventArgs> SessionActivity;

        /// <inheritdoc />
        public event EventHandler<SessionEventArgs> SessionControllerConnected;

        /// <summary>
        /// Gets all connections.
        /// </summary>
        /// <value>All connections.</value>
        public IEnumerable<SessionInfo> Sessions => _activeConnections.Values.OrderByDescending(c => c.LastActivityDate);

        private void OnDeviceManagerDeviceOptionsUpdated(object sender, GenericEventArgs<Tuple<string, DeviceOptions>> e)
        {
            foreach (var session in Sessions)
            {
                if (string.Equals(session.DeviceId, e.Argument.Item1, StringComparison.Ordinal))
                {
                    if (!string.IsNullOrWhiteSpace(e.Argument.Item2.CustomName))
                    {
                        session.HasCustomDeviceName = true;
                        session.DeviceName = e.Argument.Item2.CustomName;
                    }
                    else
                    {
                        session.HasCustomDeviceName = false;
                    }
                }
            }
        }

        /// <inheritdoc />
        public void Dispose()
        {
            Dispose(true);
            GC.SuppressFinalize(this);
        }

        /// <summary>
        /// Releases unmanaged and optionally managed resources.
        /// </summary>
        /// <param name="disposing"><c>true</c> to release both managed and unmanaged resources; <c>false</c> to release only unmanaged resources.</param>
        protected virtual void Dispose(bool disposing)
        {
            if (_disposed)
            {
                return;
            }

            if (disposing)
            {
                _idleTimer?.Dispose();
            }

            _idleTimer = null;

            _deviceManager.DeviceOptionsUpdated -= OnDeviceManagerDeviceOptionsUpdated;

            _disposed = true;
        }

        private void CheckDisposed()
        {
            if (_disposed)
            {
                throw new ObjectDisposedException(GetType().Name);
            }
        }

        private void OnSessionStarted(SessionInfo info)
        {
            if (!string.IsNullOrEmpty(info.DeviceId))
            {
                var capabilities = _deviceManager.GetCapabilities(info.DeviceId);

                if (capabilities != null)
                {
                    ReportCapabilities(info, capabilities, false);
                }
            }

            _eventManager.Publish(new SessionStartedEventArgs(info));

            EventHelper.QueueEventIfNotNull(
                SessionStarted,
                this,
                new SessionEventArgs
                {
                    SessionInfo = info
                },
                _logger);
        }

        private void OnSessionEnded(SessionInfo info)
        {
            EventHelper.QueueEventIfNotNull(
                SessionEnded,
                this,
                new SessionEventArgs
                {
                    SessionInfo = info
                },
                _logger);

            _eventManager.Publish(new SessionEndedEventArgs(info));

            info.Dispose();
        }

        /// <inheritdoc />
        public void UpdateDeviceName(string sessionId, string deviceName)
        {
            var session = GetSession(sessionId);
            if (session != null)
            {
                session.DeviceName = deviceName;
            }
        }

        /// <summary>
        /// Logs the user activity.
        /// </summary>
        /// <param name="appName">Type of the client.</param>
        /// <param name="appVersion">The app version.</param>
        /// <param name="deviceId">The device id.</param>
        /// <param name="deviceName">Name of the device.</param>
        /// <param name="remoteEndPoint">The remote end point.</param>
        /// <param name="user">The user.</param>
        /// <returns>SessionInfo.</returns>
        public async Task<SessionInfo> LogSessionActivity(
            string appName,
            string appVersion,
            string deviceId,
            string deviceName,
            string remoteEndPoint,
            User user)
        {
            CheckDisposed();

            if (string.IsNullOrEmpty(appName))
            {
                throw new ArgumentNullException(nameof(appName));
            }

            if (string.IsNullOrEmpty(appVersion))
            {
                throw new ArgumentNullException(nameof(appVersion));
            }

            if (string.IsNullOrEmpty(deviceId))
            {
                throw new ArgumentNullException(nameof(deviceId));
            }

            var activityDate = DateTime.UtcNow;
            var session = await GetSessionInfo(appName, appVersion, deviceId, deviceName, remoteEndPoint, user).ConfigureAwait(false);
            var lastActivityDate = session.LastActivityDate;
            session.LastActivityDate = activityDate;

            if (user != null)
            {
                var userLastActivityDate = user.LastActivityDate ?? DateTime.MinValue;

                if ((activityDate - userLastActivityDate).TotalSeconds > 60)
                {
                    try
                    {
                        user.LastActivityDate = activityDate;
                        await _userManager.UpdateUserAsync(user);
                    }
                    catch (DbUpdateConcurrencyException e)
                    {
                        _logger.LogDebug(e, "Error updating user's last activity date.");
                    }
                }
            }

            if ((activityDate - lastActivityDate).TotalSeconds > 10)
            {
                SessionActivity?.Invoke(
                    this,
                    new SessionEventArgs
                    {
                        SessionInfo = session
                    });
            }

            return session;
        }

        /// <inheritdoc />
        public void OnSessionControllerConnected(SessionInfo info)
        {
            EventHelper.QueueEventIfNotNull(
                SessionControllerConnected,
                this,
                new SessionEventArgs
                {
                    SessionInfo = info
                },
                _logger);
        }

        /// <inheritdoc />
        public void CloseIfNeeded(SessionInfo session)
        {
            if (!session.SessionControllers.Any(i => i.IsSessionActive))
            {
                var key = GetSessionKey(session.Client, session.DeviceId);

                _activeConnections.TryRemove(key, out _);

                OnSessionEnded(session);
            }
        }

        /// <inheritdoc />
        public void ReportSessionEnded(string sessionId)
        {
            CheckDisposed();
            var session = GetSession(sessionId, false);

            if (session != null)
            {
                var key = GetSessionKey(session.Client, session.DeviceId);

                _activeConnections.TryRemove(key, out _);

                OnSessionEnded(session);
            }
        }

        private Task<MediaSourceInfo> GetMediaSource(BaseItem item, string mediaSourceId, string liveStreamId)
        {
            return _mediaSourceManager.GetMediaSource(item, mediaSourceId, liveStreamId, false, CancellationToken.None);
        }

        /// <summary>
        /// Updates the now playing item id.
        /// </summary>
        /// <returns>Task.</returns>
        private async Task UpdateNowPlayingItem(SessionInfo session, PlaybackProgressInfo info, BaseItem libraryItem, bool updateLastCheckInTime)
        {
            if (string.IsNullOrEmpty(info.MediaSourceId))
            {
                info.MediaSourceId = info.ItemId.ToString("N", CultureInfo.InvariantCulture);
            }

            if (!info.ItemId.Equals(Guid.Empty) && info.Item == null && libraryItem != null)
            {
                var current = session.NowPlayingItem;

                if (current == null || !info.ItemId.Equals(current.Id))
                {
                    var runtimeTicks = libraryItem.RunTimeTicks;

                    MediaSourceInfo mediaSource = null;
                    if (libraryItem is IHasMediaSources)
                    {
                        mediaSource = await GetMediaSource(libraryItem, info.MediaSourceId, info.LiveStreamId).ConfigureAwait(false);

                        if (mediaSource != null)
                        {
                            runtimeTicks = mediaSource.RunTimeTicks;
                        }
                    }

                    info.Item = GetItemInfo(libraryItem, mediaSource);

                    info.Item.RunTimeTicks = runtimeTicks;
                }
                else
                {
                    info.Item = current;
                }
            }

            session.NowPlayingItem = info.Item;
            session.LastActivityDate = DateTime.UtcNow;

            if (updateLastCheckInTime)
            {
                session.LastPlaybackCheckIn = DateTime.UtcNow;
            }

            session.PlayState.IsPaused = info.IsPaused;
            session.PlayState.PositionTicks = info.PositionTicks;
            session.PlayState.MediaSourceId = info.MediaSourceId;
            session.PlayState.CanSeek = info.CanSeek;
            session.PlayState.IsMuted = info.IsMuted;
            session.PlayState.VolumeLevel = info.VolumeLevel;
            session.PlayState.AudioStreamIndex = info.AudioStreamIndex;
            session.PlayState.SubtitleStreamIndex = info.SubtitleStreamIndex;
            session.PlayState.PlayMethod = info.PlayMethod;
            session.PlayState.RepeatMode = info.RepeatMode;
            session.PlaylistItemId = info.PlaylistItemId;

            var nowPlayingQueue = info.NowPlayingQueue;

            if (nowPlayingQueue != null)
            {
                session.NowPlayingQueue = nowPlayingQueue;
            }
        }

        /// <summary>
        /// Removes the now playing item id.
        /// </summary>
        /// <param name="session">The session.</param>
        private void RemoveNowPlayingItem(SessionInfo session)
        {
            session.NowPlayingItem = null;
            session.PlayState = new PlayerStateInfo();

            if (!string.IsNullOrEmpty(session.DeviceId))
            {
                ClearTranscodingInfo(session.DeviceId);
            }
        }

        private static string GetSessionKey(string appName, string deviceId)
            => appName + deviceId;

        /// <summary>
        /// Gets the connection.
        /// </summary>
        /// <param name="appName">Type of the client.</param>
        /// <param name="appVersion">The app version.</param>
        /// <param name="deviceId">The device id.</param>
        /// <param name="deviceName">Name of the device.</param>
        /// <param name="remoteEndPoint">The remote end point.</param>
        /// <param name="user">The user.</param>
        /// <returns>SessionInfo.</returns>
        private async Task<SessionInfo> GetSessionInfo(
            string appName,
            string appVersion,
            string deviceId,
            string deviceName,
            string remoteEndPoint,
            User user)
        {
            CheckDisposed();

            if (string.IsNullOrEmpty(deviceId))
            {
                throw new ArgumentNullException(nameof(deviceId));
            }

            var key = GetSessionKey(appName, deviceId);

            CheckDisposed();

            if (!_activeConnections.TryGetValue(key, out var sessionInfo))
            {
                _activeConnections[key] = await CreateSession(key, appName, appVersion, deviceId, deviceName, remoteEndPoint, user).ConfigureAwait(false);
                sessionInfo = _activeConnections[key];
            }

            sessionInfo.UserId = user?.Id ?? Guid.Empty;
            sessionInfo.UserName = user?.Username;
            sessionInfo.UserPrimaryImageTag = user?.ProfileImage == null ? null : GetImageCacheTag(user);
            sessionInfo.RemoteEndPoint = remoteEndPoint;
            sessionInfo.Client = appName;

            if (!sessionInfo.HasCustomDeviceName || string.IsNullOrEmpty(sessionInfo.DeviceName))
            {
                sessionInfo.DeviceName = deviceName;
            }

            sessionInfo.ApplicationVersion = appVersion;

            if (user == null)
            {
                sessionInfo.AdditionalUsers = Array.Empty<SessionUserInfo>();
            }

            return sessionInfo;
        }

        private async Task<SessionInfo> CreateSession(
            string key,
            string appName,
            string appVersion,
            string deviceId,
            string deviceName,
            string remoteEndPoint,
            User user)
        {
            var sessionInfo = new SessionInfo(this, _logger)
            {
                Client = appName,
                DeviceId = deviceId,
                ApplicationVersion = appVersion,
                Id = key.GetMD5().ToString("N", CultureInfo.InvariantCulture),
                ServerId = _appHost.SystemId
            };

            var username = user?.Username;

            sessionInfo.UserId = user?.Id ?? Guid.Empty;
            sessionInfo.UserName = username;
            sessionInfo.UserPrimaryImageTag = user?.ProfileImage == null ? null : GetImageCacheTag(user);
            sessionInfo.RemoteEndPoint = remoteEndPoint;

            if (string.IsNullOrEmpty(deviceName))
            {
                deviceName = "Network Device";
            }

            var deviceOptions = await _deviceManager.GetDeviceOptions(deviceId).ConfigureAwait(false);
            if (string.IsNullOrEmpty(deviceOptions?.CustomName))
            {
                sessionInfo.DeviceName = deviceName;
            }
            else
            {
                sessionInfo.DeviceName = deviceOptions.CustomName;
                sessionInfo.HasCustomDeviceName = true;
            }

            OnSessionStarted(sessionInfo);
            return sessionInfo;
        }

        private List<User> GetUsers(SessionInfo session)
        {
            var users = new List<User>();

            if (session.UserId != Guid.Empty)
            {
                var user = _userManager.GetUserById(session.UserId);

                if (user == null)
                {
                    throw new InvalidOperationException("User not found");
                }

                users.Add(user);

                users.AddRange(session.AdditionalUsers
                    .Select(i => _userManager.GetUserById(i.UserId))
                    .Where(i => i != null));
            }

            return users;
        }

        private void StartIdleCheckTimer()
        {
            _idleTimer ??= new Timer(CheckForIdlePlayback, null, TimeSpan.FromMinutes(5), TimeSpan.FromMinutes(5));
        }

        private void StopIdleCheckTimer()
        {
            if (_idleTimer != null)
            {
                _idleTimer.Dispose();
                _idleTimer = null;
            }
        }

        private async void CheckForIdlePlayback(object state)
        {
            var playingSessions = Sessions.Where(i => i.NowPlayingItem != null)
                .ToList();

            if (playingSessions.Count > 0)
            {
                var idle = playingSessions
                    .Where(i => (DateTime.UtcNow - i.LastPlaybackCheckIn).TotalMinutes > 5)
                    .ToList();

                foreach (var session in idle)
                {
                    _logger.LogDebug("Session {0} has gone idle while playing", session.Id);

                    try
                    {
                        await OnPlaybackStopped(new PlaybackStopInfo
                        {
                            Item = session.NowPlayingItem,
                            ItemId = session.NowPlayingItem == null ? Guid.Empty : session.NowPlayingItem.Id,
                            SessionId = session.Id,
                            MediaSourceId = session.PlayState?.MediaSourceId,
                            PositionTicks = session.PlayState?.PositionTicks
                        }).ConfigureAwait(false);
                    }
                    catch (Exception ex)
                    {
                        _logger.LogDebug("Error calling OnPlaybackStopped", ex);
                    }
                }

                playingSessions = Sessions.Where(i => i.NowPlayingItem != null)
                    .ToList();
            }

            if (playingSessions.Count == 0)
            {
                StopIdleCheckTimer();
            }
        }

        private BaseItem GetNowPlayingItem(SessionInfo session, Guid itemId)
        {
            var item = session.FullNowPlayingItem;
            if (item != null && item.Id.Equals(itemId))
            {
                return item;
            }

            item = _libraryManager.GetItemById(itemId);

            session.FullNowPlayingItem = item;

            return item;
        }

        /// <summary>
        /// Used to report that playback has started for an item.
        /// </summary>
        /// <param name="info">The info.</param>
        /// <returns>Task.</returns>
        /// <exception cref="ArgumentNullException"><c>info</c> is <c>null</c>.</exception>
        public async Task OnPlaybackStart(PlaybackStartInfo info)
        {
            CheckDisposed();

            if (info == null)
            {
                throw new ArgumentNullException(nameof(info));
            }

            var session = GetSession(info.SessionId);

            var libraryItem = info.ItemId == Guid.Empty
                ? null
                : GetNowPlayingItem(session, info.ItemId);

            await UpdateNowPlayingItem(session, info, libraryItem, true).ConfigureAwait(false);

            if (!string.IsNullOrEmpty(session.DeviceId) && info.PlayMethod != PlayMethod.Transcode)
            {
                ClearTranscodingInfo(session.DeviceId);
            }

            session.StartAutomaticProgress(info);

            var users = GetUsers(session);

            if (libraryItem != null)
            {
                foreach (var user in users)
                {
                    OnPlaybackStart(user, libraryItem);
                }
            }

            var eventArgs = new PlaybackStartEventArgs
            {
                Item = libraryItem,
                Users = users,
                MediaSourceId = info.MediaSourceId,
                MediaInfo = info.Item,
                DeviceName = session.DeviceName,
                ClientName = session.Client,
                DeviceId = session.DeviceId,
                Session = session
            };

            await _eventManager.PublishAsync(eventArgs).ConfigureAwait(false);

            // Nothing to save here
            // Fire events to inform plugins
            EventHelper.QueueEventIfNotNull(
                PlaybackStart,
                this,
                eventArgs,
                _logger);

            StartIdleCheckTimer();
        }

        /// <summary>
        /// Called when [playback start].
        /// </summary>
        /// <param name="user">The user object.</param>
        /// <param name="item">The item.</param>
        private void OnPlaybackStart(User user, BaseItem item)
        {
            var data = _userDataManager.GetUserData(user, item);

            data.PlayCount++;
            data.LastPlayedDate = DateTime.UtcNow;

            if (item.SupportsPlayedStatus && !item.SupportsPositionTicksResume)
            {
                data.Played = true;
            }
            else
            {
                data.Played = false;
            }

            _userDataManager.SaveUserData(user, item, data, UserDataSaveReason.PlaybackStart, CancellationToken.None);
        }

        /// <inheritdoc />
        public Task OnPlaybackProgress(PlaybackProgressInfo info)
        {
            return OnPlaybackProgress(info, false);
        }

        /// <summary>
        /// Used to report playback progress for an item.
        /// </summary>
        /// <returns>Task.</returns>
        public async Task OnPlaybackProgress(PlaybackProgressInfo info, bool isAutomated)
        {
            CheckDisposed();

            if (info == null)
            {
                throw new ArgumentNullException(nameof(info));
            }

            var session = GetSession(info.SessionId);

            var libraryItem = info.ItemId.Equals(Guid.Empty)
                ? null
                : GetNowPlayingItem(session, info.ItemId);

            await UpdateNowPlayingItem(session, info, libraryItem, !isAutomated).ConfigureAwait(false);

            var users = GetUsers(session);

            // only update saved user data on actual check-ins, not automated ones
            if (libraryItem != null && !isAutomated)
            {
                foreach (var user in users)
                {
                    OnPlaybackProgress(user, libraryItem, info);
                }
            }

            var eventArgs = new PlaybackProgressEventArgs
            {
                Item = libraryItem,
                Users = users,
                PlaybackPositionTicks = session.PlayState.PositionTicks,
                MediaSourceId = session.PlayState.MediaSourceId,
                MediaInfo = info.Item,
                DeviceName = session.DeviceName,
                ClientName = session.Client,
                DeviceId = session.DeviceId,
                IsPaused = info.IsPaused,
                PlaySessionId = info.PlaySessionId,
                IsAutomated = isAutomated,
                Session = session
            };

            await _eventManager.PublishAsync(eventArgs).ConfigureAwait(false);

            PlaybackProgress?.Invoke(this, eventArgs);

            if (!isAutomated)
            {
                session.StartAutomaticProgress(info);
            }

            StartIdleCheckTimer();
        }

        private void OnPlaybackProgress(User user, BaseItem item, PlaybackProgressInfo info)
        {
            var data = _userDataManager.GetUserData(user, item);

            var positionTicks = info.PositionTicks;

            var changed = false;

            if (positionTicks.HasValue)
            {
                _userDataManager.UpdatePlayState(item, data, positionTicks.Value);
                changed = true;
            }

            var tracksChanged = UpdatePlaybackSettings(user, info, data);
            if (!tracksChanged)
            {
                changed = true;
            }

            if (changed)
            {
                _userDataManager.SaveUserData(user, item, data, UserDataSaveReason.PlaybackProgress, CancellationToken.None);
            }
        }

        private static bool UpdatePlaybackSettings(User user, PlaybackProgressInfo info, UserItemData data)
        {
            var changed = false;

            if (user.RememberAudioSelections)
            {
                if (data.AudioStreamIndex != info.AudioStreamIndex)
                {
                    data.AudioStreamIndex = info.AudioStreamIndex;
                    changed = true;
                }
            }
            else
            {
                if (data.AudioStreamIndex.HasValue)
                {
                    data.AudioStreamIndex = null;
                    changed = true;
                }
            }

            if (user.RememberSubtitleSelections)
            {
                if (data.SubtitleStreamIndex != info.SubtitleStreamIndex)
                {
                    data.SubtitleStreamIndex = info.SubtitleStreamIndex;
                    changed = true;
                }
            }
            else
            {
                if (data.SubtitleStreamIndex.HasValue)
                {
                    data.SubtitleStreamIndex = null;
                    changed = true;
                }
            }

            return changed;
        }

        /// <summary>
        /// Used to report that playback has ended for an item.
        /// </summary>
        /// <param name="info">The info.</param>
        /// <returns>Task.</returns>
        /// <exception cref="ArgumentNullException"><c>info</c> is <c>null</c>.</exception>
        /// <exception cref="ArgumentOutOfRangeException"><c>info.PositionTicks</c> is <c>null</c> or negative.</exception>
        public async Task OnPlaybackStopped(PlaybackStopInfo info)
        {
            CheckDisposed();

            if (info == null)
            {
                throw new ArgumentNullException(nameof(info));
            }

            if (info.PositionTicks.HasValue && info.PositionTicks.Value < 0)
            {
                throw new ArgumentOutOfRangeException(nameof(info), "The PlaybackStopInfo's PositionTicks was negative.");
            }

            var session = GetSession(info.SessionId);

            session.StopAutomaticProgress();

            var libraryItem = info.ItemId.Equals(Guid.Empty)
                ? null
                : GetNowPlayingItem(session, info.ItemId);

            // Normalize
            if (string.IsNullOrEmpty(info.MediaSourceId))
            {
                info.MediaSourceId = info.ItemId.ToString("N", CultureInfo.InvariantCulture);
            }

            if (!info.ItemId.Equals(Guid.Empty) && info.Item == null && libraryItem != null)
            {
                var current = session.NowPlayingItem;

                if (current == null || !info.ItemId.Equals(current.Id))
                {
                    MediaSourceInfo mediaSource = null;

                    if (libraryItem is IHasMediaSources)
                    {
                        mediaSource = await GetMediaSource(libraryItem, info.MediaSourceId, info.LiveStreamId).ConfigureAwait(false);
                    }

                    info.Item = GetItemInfo(libraryItem, mediaSource);
                }
                else
                {
                    info.Item = current;
                }
            }

            if (info.Item != null)
            {
                var msString = info.PositionTicks.HasValue ? (info.PositionTicks.Value / 10000).ToString(CultureInfo.InvariantCulture) : "unknown";

                _logger.LogInformation(
                    "Playback stopped reported by app {0} {1} playing {2}. Stopped at {3} ms",
                    session.Client,
                    session.ApplicationVersion,
                    info.Item.Name,
                    msString);
            }

            if (info.NowPlayingQueue != null)
            {
                session.NowPlayingQueue = info.NowPlayingQueue;
            }

            session.PlaylistItemId = info.PlaylistItemId;

            RemoveNowPlayingItem(session);

            var users = GetUsers(session);
            var playedToCompletion = false;

            if (libraryItem != null)
            {
                foreach (var user in users)
                {
                    playedToCompletion = OnPlaybackStopped(user, libraryItem, info.PositionTicks, info.Failed);
                }
            }

            if (!string.IsNullOrEmpty(info.LiveStreamId))
            {
                try
                {
                    await _mediaSourceManager.CloseLiveStream(info.LiveStreamId).ConfigureAwait(false);
                }
                catch (Exception ex)
                {
                    _logger.LogError("Error closing live stream", ex);
                }
            }

            var eventArgs = new PlaybackStopEventArgs
            {
                Item = libraryItem,
                Users = users,
                PlaybackPositionTicks = info.PositionTicks,
                PlayedToCompletion = playedToCompletion,
                MediaSourceId = info.MediaSourceId,
                MediaInfo = info.Item,
                DeviceName = session.DeviceName,
                ClientName = session.Client,
                DeviceId = session.DeviceId,
                Session = session
            };

            await _eventManager.PublishAsync(eventArgs).ConfigureAwait(false);

            EventHelper.QueueEventIfNotNull(PlaybackStopped, this, eventArgs, _logger);
        }

        private bool OnPlaybackStopped(User user, BaseItem item, long? positionTicks, bool playbackFailed)
        {
            bool playedToCompletion = false;

            if (!playbackFailed)
            {
                var data = _userDataManager.GetUserData(user, item);

                if (positionTicks.HasValue)
                {
                    playedToCompletion = _userDataManager.UpdatePlayState(item, data, positionTicks.Value);
                }
                else
                {
                    // If the client isn't able to report this, then we'll just have to make an assumption
                    data.PlayCount++;
                    data.Played = item.SupportsPlayedStatus;
                    data.PlaybackPositionTicks = 0;
                    playedToCompletion = true;
                }

                _userDataManager.SaveUserData(user, item, data, UserDataSaveReason.PlaybackFinished, CancellationToken.None);
            }

            return playedToCompletion;
        }

        /// <summary>
        /// Gets the session.
        /// </summary>
        /// <param name="sessionId">The session identifier.</param>
        /// <param name="throwOnMissing">if set to <c>true</c> [throw on missing].</param>
        /// <returns>SessionInfo.</returns>
        /// <exception cref="ResourceNotFoundException">
        /// No session with an Id equal to <c>sessionId</c> was found
        /// and <c>throwOnMissing</c> is <c>true</c>.
        /// </exception>
        private SessionInfo GetSession(string sessionId, bool throwOnMissing = true)
        {
            var session = Sessions.FirstOrDefault(i => string.Equals(i.Id, sessionId, StringComparison.Ordinal));
            if (session == null && throwOnMissing)
            {
                throw new ResourceNotFoundException(
                    string.Format(CultureInfo.InvariantCulture, "Session {0} not found.", sessionId));
            }

            return session;
        }

        private SessionInfo GetSessionToRemoteControl(string sessionId)
        {
            // Accept either device id or session id
            var session = Sessions.FirstOrDefault(i => string.Equals(i.Id, sessionId, StringComparison.Ordinal));

            if (session == null)
            {
                throw new ResourceNotFoundException(
                    string.Format(CultureInfo.InvariantCulture, "Session {0} not found.", sessionId));
            }

            return session;
        }

        /// <inheritdoc />
        public Task SendMessageCommand(string controllingSessionId, string sessionId, MessageCommand command, CancellationToken cancellationToken)
        {
            CheckDisposed();

            var generalCommand = new GeneralCommand
            {
                Name = GeneralCommandType.DisplayMessage
            };

            generalCommand.Arguments["Header"] = command.Header;
            generalCommand.Arguments["Text"] = command.Text;

            if (command.TimeoutMs.HasValue)
            {
                generalCommand.Arguments["TimeoutMs"] = command.TimeoutMs.Value.ToString(CultureInfo.InvariantCulture);
            }

            return SendGeneralCommand(controllingSessionId, sessionId, generalCommand, cancellationToken);
        }

        /// <inheritdoc />
        public Task SendGeneralCommand(string controllingSessionId, string sessionId, GeneralCommand command, CancellationToken cancellationToken)
        {
            CheckDisposed();

            var session = GetSessionToRemoteControl(sessionId);

            if (!string.IsNullOrEmpty(controllingSessionId))
            {
                var controllingSession = GetSession(controllingSessionId);
                AssertCanControl(session, controllingSession);
            }

            return SendMessageToSession(session, SessionMessageType.GeneralCommand, command, cancellationToken);
        }

        private static async Task SendMessageToSession<T>(SessionInfo session, SessionMessageType name, T data, CancellationToken cancellationToken)
        {
            var controllers = session.SessionControllers;
            var messageId = Guid.NewGuid();

            foreach (var controller in controllers)
            {
                await controller.SendMessage(name, messageId, data, cancellationToken).ConfigureAwait(false);
            }
        }

        private static Task SendMessageToSessions<T>(IEnumerable<SessionInfo> sessions, SessionMessageType name, T data, CancellationToken cancellationToken)
        {
            IEnumerable<Task> GetTasks()
            {
                var messageId = Guid.NewGuid();
                foreach (var session in sessions)
                {
                    var controllers = session.SessionControllers;
                    foreach (var controller in controllers)
                    {
                        yield return controller.SendMessage(name, messageId, data, cancellationToken);
                    }
                }
            }

            return Task.WhenAll(GetTasks());
        }

        /// <inheritdoc />
        public async Task SendPlayCommand(string controllingSessionId, string sessionId, PlayRequest command, CancellationToken cancellationToken)
        {
            CheckDisposed();

            var session = GetSessionToRemoteControl(sessionId);

            var user = session.UserId == Guid.Empty ? null : _userManager.GetUserById(session.UserId);

            List<BaseItem> items;

            if (command.PlayCommand == PlayCommand.PlayInstantMix)
            {
                items = command.ItemIds.SelectMany(i => TranslateItemForInstantMix(i, user))
                    .ToList();

                command.PlayCommand = PlayCommand.PlayNow;
            }
            else
            {
                var list = new List<BaseItem>();
                foreach (var itemId in command.ItemIds)
                {
                    var subItems = TranslateItemForPlayback(itemId, user);
                    list.AddRange(subItems);
                }

                items = list;
            }

            if (command.PlayCommand == PlayCommand.PlayShuffle)
            {
                items.Shuffle();
                command.PlayCommand = PlayCommand.PlayNow;
            }

            command.ItemIds = items.Select(i => i.Id).ToArray();

            if (user != null)
            {
                if (items.Any(i => i.GetPlayAccess(user) != PlayAccess.Full))
                {
                    throw new ArgumentException(
                        string.Format(CultureInfo.InvariantCulture, "{0} is not allowed to play media.", user.Username));
                }
            }

            if (user != null
                && command.ItemIds.Length == 1
                && user.EnableNextEpisodeAutoPlay
                && _libraryManager.GetItemById(command.ItemIds[0]) is Episode episode)
            {
                var series = episode.Series;
                if (series != null)
                {
                    var episodes = series.GetEpisodes(
                            user,
                            new DtoOptions(false)
                            {
                                EnableImages = false
                            })
                        .Where(i => !i.IsVirtualItem)
                        .SkipWhile(i => i.Id != episode.Id)
                        .ToList();

                    if (episodes.Count > 0)
                    {
                        command.ItemIds = episodes.Select(i => i.Id).ToArray();
                    }
                }
            }

            if (!string.IsNullOrEmpty(controllingSessionId))
            {
                var controllingSession = GetSession(controllingSessionId);
                AssertCanControl(session, controllingSession);
                if (!controllingSession.UserId.Equals(Guid.Empty))
                {
                    command.ControllingUserId = controllingSession.UserId;
                }
            }

            await SendMessageToSession(session, SessionMessageType.Play, command, cancellationToken).ConfigureAwait(false);
        }

        /// <inheritdoc />
        public async Task SendSyncPlayCommand(SessionInfo session, SendCommand command, CancellationToken cancellationToken)
        {
            CheckDisposed();
            await SendMessageToSession(session, SessionMessageType.SyncPlayCommand, command, cancellationToken).ConfigureAwait(false);
        }

        /// <inheritdoc />
        public async Task SendSyncPlayGroupUpdate<T>(SessionInfo session, GroupUpdate<T> command, CancellationToken cancellationToken)
        {
            CheckDisposed();
            await SendMessageToSession(session, SessionMessageType.SyncPlayGroupUpdate, command, cancellationToken).ConfigureAwait(false);
        }

        private IEnumerable<BaseItem> TranslateItemForPlayback(Guid id, User user)
        {
            var item = _libraryManager.GetItemById(id);

            if (item == null)
            {
                _logger.LogError("A non-existant item Id {0} was passed into TranslateItemForPlayback", id);
                return Array.Empty<BaseItem>();
            }

            if (item is IItemByName byName)
            {
                return byName.GetTaggedItems(new InternalItemsQuery(user)
                {
                    IsFolder = false,
                    Recursive = true,
                    DtoOptions = new DtoOptions(false)
                    {
                        EnableImages = false,
                        Fields = new[]
                        {
                            ItemFields.SortName
                        }
                    },
                    IsVirtualItem = false,
                    OrderBy = new[] { (ItemSortBy.SortName, SortOrder.Ascending) }
                });
            }

            if (item.IsFolder)
            {
                var folder = (Folder)item;

                return folder.GetItemList(new InternalItemsQuery(user)
                {
                    Recursive = true,
                    IsFolder = false,
                    DtoOptions = new DtoOptions(false)
                    {
                        EnableImages = false,
                        Fields = new ItemFields[]
                        {
                            ItemFields.SortName
                        }
                    },
                    IsVirtualItem = false,
                    OrderBy = new[] { (ItemSortBy.SortName, SortOrder.Ascending) }
                });
            }

            return new[] { item };
        }

        private IEnumerable<BaseItem> TranslateItemForInstantMix(Guid id, User user)
        {
            var item = _libraryManager.GetItemById(id);

            if (item == null)
            {
                _logger.LogError("A non-existent item Id {0} was passed into TranslateItemForInstantMix", id);
                return new List<BaseItem>();
            }

            return _musicManager.GetInstantMixFromItem(item, user, new DtoOptions(false) { EnableImages = false });
        }

        /// <inheritdoc />
        public Task SendBrowseCommand(string controllingSessionId, string sessionId, BrowseRequest command, CancellationToken cancellationToken)
        {
            var generalCommand = new GeneralCommand
            {
                Name = GeneralCommandType.DisplayContent,
                Arguments =
                {
                    ["ItemId"] = command.ItemId,
                    ["ItemName"] = command.ItemName,
                    ["ItemType"] = command.ItemType
                }
            };

            return SendGeneralCommand(controllingSessionId, sessionId, generalCommand, cancellationToken);
        }

        /// <inheritdoc />
        public Task SendPlaystateCommand(string controllingSessionId, string sessionId, PlaystateRequest command, CancellationToken cancellationToken)
        {
            CheckDisposed();

            var session = GetSessionToRemoteControl(sessionId);

            if (!string.IsNullOrEmpty(controllingSessionId))
            {
                var controllingSession = GetSession(controllingSessionId);
                AssertCanControl(session, controllingSession);
                if (!controllingSession.UserId.Equals(Guid.Empty))
                {
                    command.ControllingUserId = controllingSession.UserId.ToString("N", CultureInfo.InvariantCulture);
                }
            }

            return SendMessageToSession(session, SessionMessageType.Playstate, command, cancellationToken);
        }

        private static void AssertCanControl(SessionInfo session, SessionInfo controllingSession)
        {
            if (session == null)
            {
                throw new ArgumentNullException(nameof(session));
            }

            if (controllingSession == null)
            {
                throw new ArgumentNullException(nameof(controllingSession));
            }
        }

        /// <summary>
        /// Sends the restart required message.
        /// </summary>
        /// <param name="cancellationToken">The cancellation token.</param>
        /// <returns>Task.</returns>
        public Task SendRestartRequiredNotification(CancellationToken cancellationToken)
        {
            CheckDisposed();

            return SendMessageToSessions(Sessions, SessionMessageType.RestartRequired, string.Empty, cancellationToken);
        }

        /// <summary>
        /// Sends the server shutdown notification.
        /// </summary>
        /// <param name="cancellationToken">The cancellation token.</param>
        /// <returns>Task.</returns>
        public Task SendServerShutdownNotification(CancellationToken cancellationToken)
        {
            CheckDisposed();

            return SendMessageToSessions(Sessions, SessionMessageType.ServerShuttingDown, string.Empty, cancellationToken);
        }

        /// <summary>
        /// Sends the server restart notification.
        /// </summary>
        /// <param name="cancellationToken">The cancellation token.</param>
        /// <returns>Task.</returns>
        public Task SendServerRestartNotification(CancellationToken cancellationToken)
        {
            CheckDisposed();

            _logger.LogDebug("Beginning SendServerRestartNotification");

            return SendMessageToSessions(Sessions, SessionMessageType.ServerRestarting, string.Empty, cancellationToken);
        }

        /// <summary>
        /// Adds the additional user.
        /// </summary>
        /// <param name="sessionId">The session identifier.</param>
        /// <param name="userId">The user identifier.</param>
        /// <exception cref="UnauthorizedAccessException">Cannot modify additional users without authenticating first.</exception>
        /// <exception cref="ArgumentException">The requested user is already the primary user of the session.</exception>
        public void AddAdditionalUser(string sessionId, Guid userId)
        {
            CheckDisposed();

            var session = GetSession(sessionId);

            if (session.UserId == userId)
            {
                throw new ArgumentException("The requested user is already the primary user of the session.");
            }

            if (session.AdditionalUsers.All(i => i.UserId != userId))
            {
                var user = _userManager.GetUserById(userId);

                var list = session.AdditionalUsers.ToList();

                list.Add(new SessionUserInfo
                {
                    UserId = userId,
                    UserName = user.Username
                });

                session.AdditionalUsers = list.ToArray();
            }
        }

        /// <summary>
        /// Removes the additional user.
        /// </summary>
        /// <param name="sessionId">The session identifier.</param>
        /// <param name="userId">The user identifier.</param>
        /// <exception cref="UnauthorizedAccessException">Cannot modify additional users without authenticating first.</exception>
        /// <exception cref="ArgumentException">The requested user is already the primary user of the session.</exception>
        public void RemoveAdditionalUser(string sessionId, Guid userId)
        {
            CheckDisposed();

            var session = GetSession(sessionId);

            if (session.UserId.Equals(userId))
            {
                throw new ArgumentException("The requested user is already the primary user of the session.");
            }

            var user = session.AdditionalUsers.FirstOrDefault(i => i.UserId.Equals(userId));

            if (user != null)
            {
                var list = session.AdditionalUsers.ToList();
                list.Remove(user);

                session.AdditionalUsers = list.ToArray();
            }
        }

        /// <summary>
        /// Authenticates the new session.
        /// </summary>
        /// <param name="request">The request.</param>
        /// <returns>Task{SessionInfo}.</returns>
        public Task<AuthenticationResult> AuthenticateNewSession(AuthenticationRequest request)
        {
            return AuthenticateNewSessionInternal(request, true);
        }

        public Task<AuthenticationResult> AuthenticateQuickConnect(AuthenticationRequest request, string token)
        {
            return AuthenticateNewSessionInternal(request, false);
        }

        private async Task<AuthenticationResult> AuthenticateNewSessionInternal(AuthenticationRequest request, bool enforcePassword)
        {
            CheckDisposed();

            User user = null;
            if (request.UserId != Guid.Empty)
            {
                user = _userManager.GetUserById(request.UserId);
            }

            user ??= _userManager.GetUserByName(request.Username);

            if (enforcePassword)
            {
                user = await _userManager.AuthenticateUser(
                    request.Username,
                    request.Password,
                    null,
                    request.RemoteEndPoint,
                    true).ConfigureAwait(false);
            }

            if (user == null)
            {
                AuthenticationFailed?.Invoke(this, new GenericEventArgs<AuthenticationRequest>(request));
                throw new AuthenticationException("Invalid username or password entered.");
            }

            if (!string.IsNullOrEmpty(request.DeviceId)
                && !_deviceManager.CanAccessDevice(user, request.DeviceId))
            {
                throw new SecurityException("User is not allowed access from this device.");
            }

            int sessionsCount = Sessions.Count(i => i.UserId.Equals(user.Id));
            int maxActiveSessions = user.MaxActiveSessions;
            _logger.LogInformation("Current/Max sessions for user {User}: {Sessions}/{Max}", user.Username, sessionsCount, maxActiveSessions);
            if (maxActiveSessions >= 1 && sessionsCount >= maxActiveSessions)
            {
                throw new SecurityException("User is at their maximum number of sessions.");
            }

            var token = await GetAuthorizationToken(user, request.DeviceId, request.App, request.AppVersion, request.DeviceName).ConfigureAwait(false);

            var session = await LogSessionActivity(
                request.App,
                request.AppVersion,
                request.DeviceId,
                request.DeviceName,
                request.RemoteEndPoint,
                user).ConfigureAwait(false);

            var returnResult = new AuthenticationResult
            {
                User = _userManager.GetUserDto(user, request.RemoteEndPoint),
                SessionInfo = session,
                AccessToken = token,
                ServerId = _appHost.SystemId
            };

            AuthenticationSucceeded?.Invoke(this, new GenericEventArgs<AuthenticationResult>(returnResult));

            return returnResult;
        }

        private async Task<string> GetAuthorizationToken(User user, string deviceId, string app, string appVersion, string deviceName)
        {
            var existing = (await _deviceManager.GetDevices(
                new DeviceQuery
                {
                    DeviceId = deviceId,
                    UserId = user.Id,
                    Limit = 1
                }).ConfigureAwait(false)).Items.FirstOrDefault();

<<<<<<< HEAD
            var allExistingForDevice = (await _deviceManager.GetDevices(
                new DeviceQuery
                {
                    DeviceId = deviceId
                }).ConfigureAwait(false)).Items;

            foreach (var auth in allExistingForDevice)
=======
            if (!string.IsNullOrEmpty(deviceId))
>>>>>>> c791c3a2
            {
                var allExistingForDevice = _authRepo.Get(
                    new AuthenticationInfoQuery
                    {
<<<<<<< HEAD
                        await Logout(auth).ConfigureAwait(false);
                    }
                    catch (Exception ex)
=======
                        DeviceId = deviceId
                    }).Items;

                foreach (var auth in allExistingForDevice)
                {
                    if (existing == null || !string.Equals(auth.AccessToken, existing.AccessToken, StringComparison.Ordinal))
>>>>>>> c791c3a2
                    {
                        try
                        {
                            Logout(auth);
                        }
                        catch (Exception ex)
                        {
                            _logger.LogError(ex, "Error while logging out.");
                        }
                    }
                }
            }

            if (existing != null)
            {
                _logger.LogInformation("Reissuing access token: {Token}", existing.AccessToken);
                return existing.AccessToken;
            }

            _logger.LogInformation("Creating new access token for user {0}", user.Id);
            var device = await _deviceManager.CreateDevice(new Device(user.Id, app, appVersion, deviceName, deviceId)).ConfigureAwait(false);

            return device.AccessToken;
        }

        /// <inheritdoc />
        public async Task Logout(string accessToken)
        {
            CheckDisposed();

            if (string.IsNullOrEmpty(accessToken))
            {
                throw new ArgumentNullException(nameof(accessToken));
            }

            var existing = (await _deviceManager.GetDevices(
                new DeviceQuery
                {
                    Limit = 1,
                    AccessToken = accessToken
                }).ConfigureAwait(false)).Items;

            if (existing.Count > 0)
            {
                await Logout(existing[0]).ConfigureAwait(false);
            }
        }

        /// <inheritdoc />
        public async Task Logout(Device existing)
        {
            CheckDisposed();

            _logger.LogInformation("Logging out access token {0}", existing.AccessToken);

            await _deviceManager.DeleteDevice(existing).ConfigureAwait(false);

            var sessions = Sessions
                .Where(i => string.Equals(i.DeviceId, existing.DeviceId, StringComparison.OrdinalIgnoreCase))
                .ToList();

            foreach (var session in sessions)
            {
                try
                {
                    ReportSessionEnded(session.Id);
                }
                catch (Exception ex)
                {
                    _logger.LogError("Error reporting session ended", ex);
                }
            }
        }

        /// <inheritdoc />
        public async Task RevokeUserTokens(Guid userId, string currentAccessToken)
        {
            CheckDisposed();

            var existing = await _deviceManager.GetDevices(new DeviceQuery
            {
                UserId = userId
            }).ConfigureAwait(false);

            foreach (var info in existing.Items)
            {
                if (!string.Equals(currentAccessToken, info.AccessToken, StringComparison.OrdinalIgnoreCase))
                {
                    await Logout(info).ConfigureAwait(false);
                }
            }
        }

        /// <summary>
        /// Reports the capabilities.
        /// </summary>
        /// <param name="sessionId">The session identifier.</param>
        /// <param name="capabilities">The capabilities.</param>
        public void ReportCapabilities(string sessionId, ClientCapabilities capabilities)
        {
            CheckDisposed();

            var session = GetSession(sessionId);

            ReportCapabilities(session, capabilities, true);
        }

        private void ReportCapabilities(
            SessionInfo session,
            ClientCapabilities capabilities,
            bool saveCapabilities)
        {
            session.Capabilities = capabilities;

            if (saveCapabilities)
            {
                CapabilitiesChanged?.Invoke(
                    this,
                    new SessionEventArgs
                    {
                        SessionInfo = session
                    });

                _deviceManager.SaveCapabilities(session.DeviceId, capabilities);
            }
        }

        /// <summary>
        /// Converts a BaseItem to a BaseItemInfo.
        /// </summary>
        private BaseItemDto GetItemInfo(BaseItem item, MediaSourceInfo mediaSource)
        {
            if (item == null)
            {
                throw new ArgumentNullException(nameof(item));
            }

            var dtoOptions = _itemInfoDtoOptions;

            if (_itemInfoDtoOptions == null)
            {
                dtoOptions = new DtoOptions
                {
                    AddProgramRecordingInfo = false
                };

                var fields = dtoOptions.Fields.ToList();

                fields.Remove(ItemFields.BasicSyncInfo);
                fields.Remove(ItemFields.CanDelete);
                fields.Remove(ItemFields.CanDownload);
                fields.Remove(ItemFields.ChildCount);
                fields.Remove(ItemFields.CustomRating);
                fields.Remove(ItemFields.DateLastMediaAdded);
                fields.Remove(ItemFields.DateLastRefreshed);
                fields.Remove(ItemFields.DateLastSaved);
                fields.Remove(ItemFields.DisplayPreferencesId);
                fields.Remove(ItemFields.Etag);
                fields.Remove(ItemFields.InheritedParentalRatingValue);
                fields.Remove(ItemFields.ItemCounts);
                fields.Remove(ItemFields.MediaSourceCount);
                fields.Remove(ItemFields.MediaStreams);
                fields.Remove(ItemFields.MediaSources);
                fields.Remove(ItemFields.People);
                fields.Remove(ItemFields.PlayAccess);
                fields.Remove(ItemFields.People);
                fields.Remove(ItemFields.ProductionLocations);
                fields.Remove(ItemFields.RecursiveItemCount);
                fields.Remove(ItemFields.RemoteTrailers);
                fields.Remove(ItemFields.SeasonUserData);
                fields.Remove(ItemFields.Settings);
                fields.Remove(ItemFields.SortName);
                fields.Remove(ItemFields.Tags);
                fields.Remove(ItemFields.ExtraIds);

                dtoOptions.Fields = fields.ToArray();

                _itemInfoDtoOptions = dtoOptions;
            }

            var info = _dtoService.GetBaseItemDto(item, dtoOptions);

            if (mediaSource != null)
            {
                info.MediaStreams = mediaSource.MediaStreams.ToArray();
            }

            return info;
        }

        private string GetImageCacheTag(User user)
        {
            try
            {
                return _imageProcessor.GetImageCacheTag(user);
            }
            catch (Exception e)
            {
                _logger.LogError(e, "Error getting image information for profile image");
                return null;
            }
        }

        /// <inheritdoc />
        public void ReportNowViewingItem(string sessionId, string itemId)
        {
            if (string.IsNullOrEmpty(itemId))
            {
                throw new ArgumentNullException(nameof(itemId));
            }

            var item = _libraryManager.GetItemById(new Guid(itemId));
            var session = GetSession(sessionId);

            session.NowViewingItem = GetItemInfo(item, null);
        }

        /// <inheritdoc />
        public void ReportTranscodingInfo(string deviceId, TranscodingInfo info)
        {
            var session = Sessions.FirstOrDefault(i =>
                string.Equals(i.DeviceId, deviceId, StringComparison.OrdinalIgnoreCase));

            if (session != null)
            {
                session.TranscodingInfo = info;
            }
        }

        /// <inheritdoc />
        public void ClearTranscodingInfo(string deviceId)
        {
            ReportTranscodingInfo(deviceId, null);
        }

        /// <inheritdoc />
        public SessionInfo GetSession(string deviceId, string client, string version)
        {
            return Sessions.FirstOrDefault(i =>
                string.Equals(i.DeviceId, deviceId, StringComparison.OrdinalIgnoreCase)
                    && string.Equals(i.Client, client, StringComparison.OrdinalIgnoreCase));
        }

        /// <inheritdoc />
        public Task<SessionInfo> GetSessionByAuthenticationToken(Device info, string deviceId, string remoteEndpoint, string appVersion)
        {
            if (info == null)
            {
                throw new ArgumentNullException(nameof(info));
            }

            var user = info.UserId == Guid.Empty
                ? null
                : _userManager.GetUserById(info.UserId);

            appVersion = string.IsNullOrEmpty(appVersion)
                ? info.AppVersion
                : appVersion;

            var deviceName = info.DeviceName;
            var appName = info.AppName;

            if (string.IsNullOrEmpty(deviceId))
            {
                deviceId = info.DeviceId;
            }

            // Prevent argument exception
            if (string.IsNullOrEmpty(appVersion))
            {
                appVersion = "1";
            }

            return LogSessionActivity(appName, appVersion, deviceId, deviceName, remoteEndpoint, user);
        }

        /// <inheritdoc />
        public async Task<SessionInfo> GetSessionByAuthenticationToken(string token, string deviceId, string remoteEndpoint)
        {
            var items = (await _deviceManager.GetDevices(new DeviceQuery
            {
                AccessToken = token,
                Limit = 1
            }).ConfigureAwait(false)).Items;

            if (items.Count == 0)
            {
                return null;
            }

            return await GetSessionByAuthenticationToken(items[0], deviceId, remoteEndpoint, null).ConfigureAwait(false);
        }

        /// <inheritdoc />
        public Task SendMessageToAdminSessions<T>(SessionMessageType name, T data, CancellationToken cancellationToken)
        {
            CheckDisposed();

            var adminUserIds = _userManager.Users
                .Where(i => i.HasPermission(PermissionKind.IsAdministrator))
                .Select(i => i.Id)
                .ToList();

            return SendMessageToUserSessions(adminUserIds, name, data, cancellationToken);
        }

        /// <inheritdoc />
        public Task SendMessageToUserSessions<T>(List<Guid> userIds, SessionMessageType name, Func<T> dataFn, CancellationToken cancellationToken)
        {
            CheckDisposed();

            var sessions = Sessions.Where(i => userIds.Any(i.ContainsUser)).ToList();

            if (sessions.Count == 0)
            {
                return Task.CompletedTask;
            }

            return SendMessageToSessions(sessions, name, dataFn(), cancellationToken);
        }

        /// <inheritdoc />
        public Task SendMessageToUserSessions<T>(List<Guid> userIds, SessionMessageType name, T data, CancellationToken cancellationToken)
        {
            CheckDisposed();

            var sessions = Sessions.Where(i => userIds.Any(i.ContainsUser));
            return SendMessageToSessions(sessions, name, data, cancellationToken);
        }

        /// <inheritdoc />
        public Task SendMessageToUserDeviceSessions<T>(string deviceId, SessionMessageType name, T data, CancellationToken cancellationToken)
        {
            CheckDisposed();

            var sessions = Sessions.Where(i => string.Equals(i.DeviceId, deviceId, StringComparison.OrdinalIgnoreCase));

            return SendMessageToSessions(sessions, name, data, cancellationToken);
        }
    }
}<|MERGE_RESOLUTION|>--- conflicted
+++ resolved
@@ -1518,7 +1518,6 @@
                     Limit = 1
                 }).ConfigureAwait(false)).Items.FirstOrDefault();
 
-<<<<<<< HEAD
             var allExistingForDevice = (await _deviceManager.GetDevices(
                 new DeviceQuery
                 {
@@ -1526,34 +1525,16 @@
                 }).ConfigureAwait(false)).Items;
 
             foreach (var auth in allExistingForDevice)
-=======
-            if (!string.IsNullOrEmpty(deviceId))
->>>>>>> c791c3a2
-            {
-                var allExistingForDevice = _authRepo.Get(
-                    new AuthenticationInfoQuery
+            {
+                if (existing == null || !string.Equals(auth.AccessToken, existing.AccessToken, StringComparison.Ordinal))
+                {
+                    try
                     {
-<<<<<<< HEAD
                         await Logout(auth).ConfigureAwait(false);
                     }
                     catch (Exception ex)
-=======
-                        DeviceId = deviceId
-                    }).Items;
-
-                foreach (var auth in allExistingForDevice)
-                {
-                    if (existing == null || !string.Equals(auth.AccessToken, existing.AccessToken, StringComparison.Ordinal))
->>>>>>> c791c3a2
                     {
-                        try
-                        {
-                            Logout(auth);
-                        }
-                        catch (Exception ex)
-                        {
-                            _logger.LogError(ex, "Error while logging out.");
-                        }
+                        _logger.LogError(ex, "Error while logging out.");
                     }
                 }
             }
