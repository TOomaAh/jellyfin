--- conflicted
+++ resolved
@@ -101,11 +101,8 @@
 using MediaBrowser.WebDashboard.Api;
 using MediaBrowser.XbmcMetadata.Providers;
 using Microsoft.AspNetCore.Http;
-<<<<<<< HEAD
+using Microsoft.AspNetCore.Http.Extensions;
 using Microsoft.Extensions.Configuration;
-=======
-using Microsoft.AspNetCore.Http.Extensions;
->>>>>>> 62e25166
 using Microsoft.Extensions.DependencyInjection;
 using Microsoft.Extensions.Logging;
 using OperatingSystem = MediaBrowser.Common.System.OperatingSystem;
@@ -506,37 +503,8 @@
             RegisterServices(serviceCollection);
         }
 
-<<<<<<< HEAD
         public Task ExecuteHttpHandlerAsync(HttpContext context, Func<Task> next)
             => HttpServer.RequestHandler(context);
-=======
-        public async Task ExecuteWebsocketHandlerAsync(HttpContext context, Func<Task> next)
-        {
-            if (!context.WebSockets.IsWebSocketRequest)
-            {
-                await next().ConfigureAwait(false);
-                return;
-            }
-
-            await _httpServer.ProcessWebSocketRequest(context).ConfigureAwait(false);
-        }
-
-        public async Task ExecuteHttpHandlerAsync(HttpContext context, Func<Task> next)
-        {
-            if (context.WebSockets.IsWebSocketRequest)
-            {
-                await next().ConfigureAwait(false);
-                return;
-            }
-
-            var request = context.Request;
-            var response = context.Response;
-            var localPath = context.Request.Path.ToString();
-
-            var req = new WebSocketSharpRequest(request, response, request.Path, LoggerFactory.CreateLogger<WebSocketSharpRequest>());
-            await _httpServer.RequestHandler(req, request.GetDisplayUrl(), request.Host.ToString(), localPath, context.RequestAborted).ConfigureAwait(false);
-        }
->>>>>>> 62e25166
 
         /// <summary>
         /// Registers services/resources with the service collection that will be available via DI.
@@ -628,24 +596,9 @@
 
             serviceCollection.AddSingleton<ISearchEngine, SearchEngine>();
 
-<<<<<<< HEAD
-            HttpServer = new HttpListenerHost(
-                this,
-                LoggerFactory.CreateLogger<HttpListenerHost>(),
-                ServerConfigurationManager,
-                _configuration,
-                NetworkManager,
-                JsonSerializer,
-                XmlSerializer,
-                LoggerFactory)
-            {
-                GlobalResponse = LocalizationManager.GetLocalizedString("StartupEmbyServerIsLoading")
-            };
-=======
             serviceCollection.AddSingleton<ServiceController>();
             serviceCollection.AddSingleton<IHttpListener, WebSocketSharpListener>();
             serviceCollection.AddSingleton<IHttpServer, HttpListenerHost>();
->>>>>>> 62e25166
 
             serviceCollection.AddSingleton<IImageProcessor, ImageProcessor>();
 
@@ -976,19 +929,6 @@
             });
         }
 
-<<<<<<< HEAD
-        private CertificateInfo GetCertificateInfo(bool generateCertificate)
-        {
-            // Custom cert
-            return new CertificateInfo
-            {
-                Path = ServerConfigurationManager.Configuration.CertificatePath,
-                Password = ServerConfigurationManager.Configuration.CertificatePassword
-            };
-        }
-
-=======
->>>>>>> 62e25166
         /// <summary>
         /// Called when [configuration updated].
         /// </summary>
