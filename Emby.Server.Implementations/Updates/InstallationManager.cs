--- conflicted
+++ resolved
@@ -31,16 +31,12 @@
     public class InstallationManager : IInstallationManager
     {
         /// <summary>
-<<<<<<< HEAD
+        /// The key for a setting that specifies a URL for the plugin repository JSON manifest.
+        /// </summary>
+        public const string PluginManifestUrlKey = "InstallationManager:PluginManifestUrl";
+
+        /// <summary>
         /// The logger.
-=======
-        /// The key for a setting that specifies a URL for the plugin repository JSON manifest.
-        /// </summary>
-        public const string PluginManifestUrlKey = "InstallationManager:PluginManifestUrl";
-
-        /// <summary>
-        /// The _logger.
->>>>>>> 299541f1
         /// </summary>
         private readonly ILogger _logger;
         private readonly IApplicationPaths _appPaths;
@@ -142,15 +138,6 @@
                     HttpMethod.Get).ConfigureAwait(false))
                 using (Stream stream = response.Content)
                 {
-<<<<<<< HEAD
-                    Url = "https://repo.jellyfin.org/releases/plugin/manifest-water.json",
-                    CancellationToken = cancellationToken,
-                    CacheMode = CacheMode.Unconditional,
-                    CacheLength = TimeSpan.FromMinutes(3)
-                },
-                HttpMethod.Get).ConfigureAwait(false))
-            using (Stream stream = response.Content)
-=======
                     try
                     {
                         return await _jsonSerializer.DeserializeFromStreamAsync<IReadOnlyList<PackageInfo>>(stream).ConfigureAwait(false);
@@ -167,7 +154,6 @@
                 }
             }
             catch (UriFormatException ex)
->>>>>>> 299541f1
             {
                 const string LogTemplate =
                     "The URL configured for the plugin repository manifest URL is not valid: {PluginManifestUrl}. " +
@@ -234,32 +220,19 @@
         }
 
         /// <inheritdoc />
-<<<<<<< HEAD
-        public async IAsyncEnumerable<VersionInfo> GetAvailablePluginUpdates([EnumeratorCancellation] CancellationToken cancellationToken = default)
-=======
-        public async Task<IEnumerable<PackageVersionInfo>> GetAvailablePluginUpdates(CancellationToken cancellationToken = default)
->>>>>>> 299541f1
+        public async Task<IEnumerable<VersionInfo>> GetAvailablePluginUpdates(CancellationToken cancellationToken = default)
         {
             var catalog = await GetAvailablePackages(cancellationToken).ConfigureAwait(false);
             return GetAvailablePluginUpdates(catalog);
         }
 
-<<<<<<< HEAD
-            // Figure out what needs to be installed
+        private IEnumerable<VersionInfo> GetAvailablePluginUpdates(IReadOnlyList<PackageInfo> pluginCatalog)
+        {
             foreach (var plugin in _applicationHost.Plugins)
             {
-                var compatibleVersions = GetCompatibleVersions(catalog, plugin.Name, plugin.Id, plugin.Version);
-                var version = compatibleVersions.FirstOrDefault(y => y.version > plugin.Version);
-=======
-        private IEnumerable<PackageVersionInfo> GetAvailablePluginUpdates(IReadOnlyList<PackageInfo> pluginCatalog)
-        {
-            foreach (var plugin in _applicationHost.Plugins)
-            {
-                var compatibleversions = GetCompatibleVersions(pluginCatalog, plugin.Name, plugin.Id, plugin.Version, _applicationHost.SystemUpdateLevel);
-                var version = compatibleversions.FirstOrDefault(y => y.Version > plugin.Version);
->>>>>>> 299541f1
-                if (version != null
-                    && !CompletedInstallations.Any(x => string.Equals(x.Guid, version.guid, StringComparison.OrdinalIgnoreCase)))
+                var compatibleversions = GetCompatibleVersions(pluginCatalog, plugin.Name, plugin.Id, plugin.Version);
+                var version = compatibleversions.FirstOrDefault(y => y.version > plugin.Version);
+                if (version != null && !CompletedInstallations.Any(x => string.Equals(x.Guid, version.guid, StringComparison.OrdinalIgnoreCase)))
                 {
                     yield return version;
                 }
