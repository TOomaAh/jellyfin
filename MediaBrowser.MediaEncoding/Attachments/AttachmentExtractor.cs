using System;
using System.Diagnostics;
using System.Collections.Concurrent;
using System.Globalization;
using System.IO;
using System.Linq;
using System.Text;
using System.Threading;
using System.Threading.Tasks;
using MediaBrowser.Common.Configuration;
using MediaBrowser.Common.Extensions;
using MediaBrowser.Common.Net;
using MediaBrowser.Controller.Entities;
using MediaBrowser.Controller.Library;
using MediaBrowser.Controller.MediaEncoding;
using MediaBrowser.Model.Diagnostics;
using MediaBrowser.Model.Dto;
using MediaBrowser.Model.Entities;
using MediaBrowser.Model.IO;
using MediaBrowser.Model.MediaInfo;
using MediaBrowser.Model.Serialization;
using Microsoft.Extensions.Logging;
using UtfUnknown;

namespace MediaBrowser.MediaEncoding.Attachments
{
    public class AttachmentExtractor : IAttachmentExtractor
    {
        private readonly ILibraryManager _libraryManager;
        private readonly ILogger _logger;
        private readonly IApplicationPaths _appPaths;
        private readonly IFileSystem _fileSystem;
        private readonly IMediaEncoder _mediaEncoder;
        private readonly IMediaSourceManager _mediaSourceManager;

        public AttachmentExtractor(
            ILibraryManager libraryManager,
            ILogger<AttachmentExtractor> logger,
            IApplicationPaths appPaths,
            IFileSystem fileSystem,
            IMediaEncoder mediaEncoder,
            IMediaSourceManager mediaSourceManager)
        {
            _libraryManager = libraryManager;
            _logger = logger;
            _appPaths = appPaths;
            _fileSystem = fileSystem;
            _mediaEncoder = mediaEncoder;
            _mediaSourceManager = mediaSourceManager;
        }

        private string AttachmentCachePath => Path.Combine(_appPaths.DataPath, "attachments");

        public async Task<(MediaAttachment attachment, Stream stream)> GetAttachment(BaseItem item, string mediaSourceId, int attachmentStreamIndex, CancellationToken cancellationToken)
        {
            if (item == null)
            {
                throw new ArgumentNullException(nameof(item));
            }

            if (string.IsNullOrWhiteSpace(mediaSourceId))
            {
                throw new ArgumentNullException(nameof(mediaSourceId));
            }

            var mediaSources = await _mediaSourceManager.GetPlayackMediaSources(item, null, true, false, cancellationToken).ConfigureAwait(false);
            var mediaSource = mediaSources
                .FirstOrDefault(i => string.Equals(i.Id, mediaSourceId, StringComparison.OrdinalIgnoreCase));
            if (mediaSource == null)
            {
                throw new ResourceNotFoundException($"MediaSource {mediaSourceId} not found");
            }
            var mediaAttachment = mediaSource.MediaAttachments
                .FirstOrDefault(i => i.Index == attachmentStreamIndex);
            if (mediaAttachment == null)
            {
                throw new ResourceNotFoundException($"MediaSource {mediaSourceId} has no attachment with stream index {attachmentStreamIndex}");
            }
            var attachmentStream = await GetAttachmentStream(mediaSource, mediaAttachment, cancellationToken)
                    .ConfigureAwait(false);

            return (mediaAttachment, attachmentStream);
        }

        private async Task<Stream> GetAttachmentStream(
            MediaSourceInfo mediaSource,
            MediaAttachment mediaAttachment,
            CancellationToken cancellationToken)
        {
            var inputFiles = new[] { mediaSource.Path };
            var attachmentPath = await GetReadableFile(mediaSource.Path, inputFiles, mediaSource.Protocol, mediaAttachment, cancellationToken).ConfigureAwait(false);
            var stream = await GetAttachmentStream(attachmentPath, cancellationToken).ConfigureAwait(false);
            return stream;
        }

        private async Task<Stream> GetAttachmentStream(
            string path,
            CancellationToken cancellationToken)
        {
            return File.OpenRead(path);
        }

        private async Task<String> GetReadableFile(
            string mediaPath,
            string[] inputFiles,
            MediaProtocol protocol,
            MediaAttachment mediaAttachment,
            CancellationToken cancellationToken)
        {
            var outputPath = GetAttachmentCachePath(mediaPath, protocol, mediaAttachment.Index);
            await ExtractAttachment(inputFiles, protocol, mediaAttachment.Index, outputPath, cancellationToken)
                .ConfigureAwait(false);

            return outputPath;
        }

        private readonly ConcurrentDictionary<string, SemaphoreSlim> _semaphoreLocks =
            new ConcurrentDictionary<string, SemaphoreSlim>();

        private SemaphoreSlim GetLock(string filename)
        {
            return _semaphoreLocks.GetOrAdd(filename, key => new SemaphoreSlim(1, 1));
        }

        private async Task ExtractAttachment(
            string[] inputFiles,
            MediaProtocol protocol,
            int attachmentStreamIndex,
            string outputPath,
            CancellationToken cancellationToken)
        {
            var semaphore = GetLock(outputPath);

            await semaphore.WaitAsync(cancellationToken).ConfigureAwait(false);

            try
            {
                if (!File.Exists(outputPath))
                {
                    await ExtractAttachmentInternal(_mediaEncoder.GetInputArgument(inputFiles, protocol), attachmentStreamIndex, outputPath, cancellationToken).ConfigureAwait(false);
                }
            }
            finally
            {
                semaphore.Release();
            }
        }

        private async Task ExtractAttachmentInternal(
            string inputPath,
            int attachmentStreamIndex,
            string outputPath,
            CancellationToken cancellationToken)
        {
            if (string.IsNullOrEmpty(inputPath))
            {
                throw new ArgumentNullException(nameof(inputPath));
            }

            if (string.IsNullOrEmpty(outputPath))
            {
                throw new ArgumentNullException(nameof(outputPath));
            }

            Directory.CreateDirectory(Path.GetDirectoryName(outputPath));

<<<<<<< HEAD
            var processArgs = string.Format("-dump_attachment:{1} {2} -i {0} -t 0 -f null null", inputPath, attachmentStreamIndex, outputPath);
            var startInfo = new ProcessStartInfo
=======
            var processArgs = string.Format(
                CultureInfo.InvariantCulture,
                "-dump_attachment:{1} {2} -i {0} -t 0 -f null null",
                inputPath,
                attachmentStreamIndex,
                outputPath);
            var process = _processFactory.Create(new ProcessOptions
>>>>>>> 3a9bf84e
            {
                Arguments = processArgs,
                FileName = _mediaEncoder.EncoderPath,
                UseShellExecute = false,
                CreateNoWindow = true,
                WindowStyle = ProcessWindowStyle.Hidden,
                ErrorDialog = false
            };
            var process = new Process
            {
                StartInfo = startInfo
            };

            _logger.LogInformation("{File} {Arguments}", process.StartInfo.FileName, process.StartInfo.Arguments);

            try
            {
                process.Start();
            }
            catch (Exception ex)
            {
                _logger.LogError(ex, "Error starting ffmpeg");

                throw;
            }

            var processTcs = new TaskCompletionSource<bool>();
            process.EnableRaisingEvents = true;
            process.Exited += (sender, args) => processTcs.TrySetResult(true);
            var unregister = cancellationToken.Register(() => processTcs.TrySetResult(process.HasExited));
            var ranToCompletion = await processTcs.Task.ConfigureAwait(false);
            unregister.Dispose();

            if (!ranToCompletion)
            {
                try
                {
                    _logger.LogWarning("Killing ffmpeg attachment extraction process");
                    process.Kill();
                }
                catch (Exception ex)
                {
                    _logger.LogError(ex, "Error killing attachment extraction process");
                }
            }
            var exitCode = ranToCompletion ? process.ExitCode : -1;

            process.Dispose();
            
            var failed = false;

            if (exitCode != 0)
            {
                failed = true;

                _logger.LogWarning("Deleting extracted attachment {Path} due to failure: {ExitCode}", outputPath, exitCode);
                try
                {
                    if (File.Exists(outputPath))
                    {
                        _fileSystem.DeleteFile(outputPath);
                    }
                }
                catch (IOException ex)
                {
                    _logger.LogError(ex, "Error deleting extracted attachment {Path}", outputPath);
                }
            }
            else if (!File.Exists(outputPath))
            {
                failed = true;
            }

            if (failed)
            {
                var msg = $"ffmpeg attachment extraction failed for {inputPath} to {outputPath}";

                _logger.LogError(msg);

                throw new Exception(msg);
            }
            else
            {
                _logger.LogInformation("ffmpeg attachment extraction completed for {Path} to {Path}", inputPath, outputPath);
            }
        }

        private string GetAttachmentCachePath(string mediaPath, MediaProtocol protocol, int attachmentStreamIndex)
        {
            string filename;
            if (protocol == MediaProtocol.File)
            {
                var date = _fileSystem.GetLastWriteTimeUtc(mediaPath);
                filename = (mediaPath + attachmentStreamIndex.ToString(CultureInfo.InvariantCulture) + "_" + date.Ticks.ToString(CultureInfo.InvariantCulture)).GetMD5().ToString("D");
            }
            else
            {
                filename = (mediaPath + attachmentStreamIndex.ToString(CultureInfo.InvariantCulture)).GetMD5().ToString("D");
            }
            var prefix = filename.Substring(0, 1);
            return Path.Combine(AttachmentCachePath, prefix, filename);
        }

    }
}<|MERGE_RESOLUTION|>--- conflicted
+++ resolved
@@ -164,18 +164,13 @@
 
             Directory.CreateDirectory(Path.GetDirectoryName(outputPath));
 
-<<<<<<< HEAD
-            var processArgs = string.Format("-dump_attachment:{1} {2} -i {0} -t 0 -f null null", inputPath, attachmentStreamIndex, outputPath);
-            var startInfo = new ProcessStartInfo
-=======
             var processArgs = string.Format(
                 CultureInfo.InvariantCulture,
                 "-dump_attachment:{1} {2} -i {0} -t 0 -f null null",
                 inputPath,
                 attachmentStreamIndex,
                 outputPath);
-            var process = _processFactory.Create(new ProcessOptions
->>>>>>> 3a9bf84e
+            var startInfo = new ProcessStartInfo
             {
                 Arguments = processArgs,
                 FileName = _mediaEncoder.EncoderPath,
