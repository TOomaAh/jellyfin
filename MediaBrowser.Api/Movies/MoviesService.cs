--- conflicted
+++ resolved
@@ -129,45 +129,6 @@
         {
             var user = _userManager.GetUserById(request.UserId);
 
-<<<<<<< HEAD
-            var query = new InternalItemsQuery(user)
-            {
-                IncludeItemTypes = new[] { typeof(Movie).Name }
-            };
-
-            if (user.Configuration.IncludeTrailersInSuggestions)
-            {
-                var includeList = query.IncludeItemTypes.ToList();
-                includeList.Add(typeof(Trailer).Name);
-                query.IncludeItemTypes = includeList.ToArray();
-            }
-
-            var parentIds = string.IsNullOrWhiteSpace(request.ParentId) ? new string[] { } : new[] { request.ParentId };
-            var movies = _libraryManager.GetItemList(query, parentIds)
-                .OrderBy(i => (int)i.SourceType);
-
-            var listEligibleForCategories = new List<BaseItem>();
-            var listEligibleForSuggestion = new List<BaseItem>();
-
-            var list = movies.ToList();
-
-            listEligibleForCategories.AddRange(list);
-            listEligibleForSuggestion.AddRange(list);
-
-            listEligibleForCategories = listEligibleForCategories
-                // Exclude trailers from the suggestion categories
-                .Where(i => i is Movie)
-                .DistinctBy(i => i.Name, StringComparer.OrdinalIgnoreCase)
-                .DistinctBy(i => i.GetProviderId(MetadataProviders.Imdb) ?? Guid.NewGuid().ToString(), StringComparer.OrdinalIgnoreCase)
-                .ToList();
-
-            listEligibleForSuggestion = listEligibleForSuggestion
-                .DistinctBy(i => i.Name, StringComparer.OrdinalIgnoreCase)
-                .DistinctBy(i => i.GetProviderId(MetadataProviders.Imdb) ?? Guid.NewGuid().ToString(), StringComparer.OrdinalIgnoreCase)
-                .ToList();
-
-=======
->>>>>>> 7498b7b5
             var dtoOptions = GetDtoOptions(request);
 
             dtoOptions.Fields = request.GetItemFields().ToList();
@@ -184,26 +145,6 @@
             var item = string.IsNullOrEmpty(request.Id) ?
                 (!string.IsNullOrWhiteSpace(request.UserId) ? user.RootFolder :
                 _libraryManager.RootFolder) : _libraryManager.GetItemById(request.Id);
-<<<<<<< HEAD
-            
-            var query = new InternalItemsQuery(user)
-            {
-                IncludeItemTypes = new[] { typeof(Movie).Name }
-            };
-
-            if (user == null || user.Configuration.IncludeTrailersInSuggestions)
-            {
-                var includeList = query.IncludeItemTypes.ToList();
-                includeList.Add(typeof(Trailer).Name);
-                query.IncludeItemTypes = includeList.ToArray();
-            }
-
-            var list = _libraryManager.GetItemList(query)
-                .OrderBy(i => (int)i.SourceType)
-                .DistinctBy(i => i.GetProviderId(MetadataProviders.Imdb) ?? Guid.NewGuid().ToString("N"))
-                .ToList();
-=======
->>>>>>> 7498b7b5
 
             var itemsResult = _libraryManager.GetItemList(new InternalItemsQuery(user)
             {
