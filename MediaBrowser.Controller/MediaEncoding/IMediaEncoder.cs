--- conflicted
+++ resolved
@@ -26,12 +26,12 @@
         string EncoderPath { get; }
 
         /// <summary>
-<<<<<<< HEAD
         /// Gets the probe path.
         /// </summary>
         /// <value>The probe path.</value>
         string ProbePath { get; }
-=======
+
+        /// <summary>
         /// Gets the version of encoder.
         /// </summary>
         /// <returns>The version of encoder.</returns>
@@ -54,7 +54,6 @@
         /// </summary>
         /// <value><c>true</c> if the Vaapi device is an Intel(legacy i965 driver) GPU, <c>false</c> otherwise.</value>
         bool IsVaapiDeviceInteli965 { get; }
->>>>>>> 6b4f5a86
 
         /// <summary>
         /// Whether given encoder codec is supported.
