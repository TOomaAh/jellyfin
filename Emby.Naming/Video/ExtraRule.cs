#pragma warning disable CS1591
#pragma warning disable SA1600

using Emby.Naming.Common;

namespace Emby.Naming.Video
{
    public class ExtraRule
    {
        /// <summary>
        /// Gets or sets the token.
        /// </summary>
        /// <value>The token.</value>
        public string Token { get; set; }

        /// <summary>
        /// Gets or sets the type of the extra.
        /// </summary>
        /// <value>The type of the extra.</value>
<<<<<<< HEAD
        public MediaBrowser.Model.Entities.ExtraType ExtraType { get; set; }
=======
        public string ExtraType { get; set; }
>>>>>>> 162c1ac7

        /// <summary>
        /// Gets or sets the type of the rule.
        /// </summary>
        /// <value>The type of the rule.</value>
        public ExtraRuleType RuleType { get; set; }

        /// <summary>
        /// Gets or sets the type of the media.
        /// </summary>
        /// <value>The type of the media.</value>
        public MediaType MediaType { get; set; }
    }
}<|MERGE_RESOLUTION|>--- conflicted
+++ resolved
@@ -1,7 +1,8 @@
 #pragma warning disable CS1591
 #pragma warning disable SA1600
 
-using Emby.Naming.Common;
+using MediaBrowser.Model.Entities;
+using MediaType = Emby.Naming.Common.MediaType;
 
 namespace Emby.Naming.Video
 {
@@ -17,11 +18,7 @@
         /// Gets or sets the type of the extra.
         /// </summary>
         /// <value>The type of the extra.</value>
-<<<<<<< HEAD
-        public MediaBrowser.Model.Entities.ExtraType ExtraType { get; set; }
-=======
-        public string ExtraType { get; set; }
->>>>>>> 162c1ac7
+        public ExtraType ExtraType { get; set; }
 
         /// <summary>
         /// Gets or sets the type of the rule.
